/*

Module:  catena4460_bsec_ulp.ino

Function:
        Code for the air-quality sensor with Catena 4460 using BSEC.

Copyright notice and License:
        See LICENSE file accompanying this project.

Author:
        Terry Moore, MCCI Corporation   March 2018

        Based on Bosch BSEC sample code, but substantially modified.

*/

#include <Catena4460.h>
#include <Catena_Led.h>
#include <Catena_TxBuffer.h>
#include <Catena_CommandStream.h>

#ifdef ARDUINO_ARCH_SAMD
# include <CatenaRTC.h>
#endif

#include "bsec.h"
#include <cstring>
#include "mcciadk_baselib.h"
#include <BH1750.h>
#include <lmic.h>
#include <hal/hal.h>


#include <cmath>
#include <type_traits>


/****************************************************************************\
|
|       Manifest constants & typedefs.
|
\****************************************************************************/

using namespace McciCatena;

constexpr uint32_t STATE_SAVE_PERIOD = 3 * 60 * 1000; // 3 minutes: basically any change.

/* how long do we wait between transmissions? (in seconds) */
enum	{
	// set this to interval between transmissions, in seconds
	// Actual time will be a little longer because have to
	// add measurement and broadcast time, but we attempt
	// to compensate for the gross effects below.
	CATCFG_T_CYCLE =  6 * 60,        // every 6 minutes
	CATCFG_T_CYCLE_TEST = 30,       // every 30 seconds
	CATCFG_T_CYCLE_INITIAL = 30,    // every 30 seconds initially
	CATCFG_INTERVAL_COUNT_INITIAL = 30,     // repeat for 15 minutes
	};

/* additional timing parameters; ususually you don't change these. */
enum	{
	CATCFG_T_WARMUP = 1,
	CATCFG_T_SETTLE = 5,
	CATCFG_T_OVERHEAD = (CATCFG_T_WARMUP + CATCFG_T_SETTLE + 4),
	CATCFG_T_MIN = CATCFG_T_OVERHEAD,
	CATCFG_T_MAX = CATCFG_T_CYCLE < 60 * 60 ? 60 * 60 : CATCFG_T_CYCLE,     // normally one hour max.
	CATCFG_INTERVAL_COUNT = 30,
	};

constexpr uint32_t CATCFG_GetInterval(uint32_t tCycle)
	{
	return (tCycle < CATCFG_T_OVERHEAD + 1)
		? 1
		: tCycle - CATCFG_T_OVERHEAD
		;
	}

enum	{
	CATCFG_T_INTERVAL = CATCFG_GetInterval(CATCFG_T_CYCLE),
	};

// Helper function declarations
void checkIaqSensorStatus(void);
void errLeds(void);
void loadCalibrationData(void);
void possiblySaveCalibrationData(void);

// the Catena object
using Catena = Catena4460;

// other forwards
static void settleDoneCb(osjob_t *pSendJob);
static void warmupDoneCb(osjob_t *pSendJob);
static void txNotProvisionedCb(osjob_t *pSendJob);
static void sleepDoneCb(osjob_t *pSendJob);
static Arduino_LoRaWAN::SendBufferCbFn sendBufferDoneCb;
void fillBuffer(TxBuffer_t &b);
void startSendingUplink(void);
void sensorJob_cb(osjob_t *pJob);

/****************************************************************************\
|
|       Read-only data.
|
\****************************************************************************/

static const char sVersion[] = "0.3.0";

extern const uint8_t bsec_config_iaq[];
//#include "bsec_serialized_configurations_iaq.h"

/****************************************************************************\
|
|       Variables.
|
\****************************************************************************/

// the Catena instance
Catena gCatena;

//
// the LoRaWAN backhaul.  Note that we use the
// Catena version so it can provide hardware-specific
// information to the base class.
//
Catena::LoRaWAN gLoRaWAN;

// the LED instance object
StatusLed gLed (Catena::PIN_STATUS_LED);

// the RTC instance, used for sleeping
CatenaRTC gRtc;

// declare the Lux sensor instance
BH1750 gBH1750;

// Create an object of the class Bsec
Bsec iaqSensor;
uint8_t bsecState[BSEC_MAX_STATE_BLOB_SIZE] = {0};
uint16_t stateUpdateCounter = 0;
uint32_t millisOverflowCounter = 0;
uint32_t lastTime = 0;

String output;

// time stamp of last time we saved the state.
uint32_t lastCalibrationWriteMillis = 0;

//  the LMIC job that's used to synchronize us with the LMIC code
static osjob_t sensorJob;

// measurements come out of BSEC as they well; we store the
// ones we want here for transmission at the designated
// transmit times.
bool g_dataValid;
bool g_iaqValid;
uint8_t g_iaqAccuracy = 0;
float g_temperature = 0.0;
float g_pressure = 0.0;
float g_humidity = 0.0;
float g_iaq = 0.0;
float g_gas_resistance = 0.0;

// debug flag for throttling sleep prints
bool g_fPrintedSleeping = false;

// the cycle time to use
unsigned gTxCycle;
// remaining before we reset to default
unsigned gTxCycleCount;

static Arduino_LoRaWAN::ReceivePortBufferCbFn receiveMessage;

/****************************************************************************\
|
|       Code.
|
\****************************************************************************/

/*

Name:	setup()

Function:
        Arduino setup function.

Definition:
        void setup(
            void
            );

Description:
        This function is called by the Arduino framework after
        basic framework has been initialized. We initialize the sensors
        that are present on the platform, set up the LoRaWAN connection,
        and (ultimately) return to the framework, which then calls loop()
        forever.

Returns:
        No explicit result.

*/

void setup(void)
        {
        gCatena.begin();

        setup_platform();
        setup_bme680();
        run_bme680();
        setup_uplink();
        }

void setup_platform(void)
        {
        // if running unattended, don't wait for USB connect.
        if (! (gCatena.GetOperatingFlags() &
                static_cast<uint32_t>(gCatena.OPERATING_FLAGS::fUnattended)))
                {
                while (!Serial)
                        /* wait for USB attach */
                        yield();
                }

        gCatena.SafePrintf("\n");
        gCatena.SafePrintf("-------------------------------------------------------------------------------\n");
        gCatena.SafePrintf("This is the catena4460_bsec_ulp program V%s.\n", sVersion);
                {
                char sRegion[16];
                gCatena.SafePrintf("Target network: %s / %s\n",
                                gLoRaWAN.GetNetworkName(),
                                gLoRaWAN.GetRegionString(sRegion, sizeof(sRegion))
                                );
                }
        gCatena.SafePrintf("Enter 'help' for a list of commands.\n");
        gCatena.SafePrintf("(remember to select 'Line Ending: Newline' at the bottom of the monitor window.)\n");
        gCatena.SafePrintf("--------------------------------------------------------------------------------\n");
        gCatena.SafePrintf("\n");

        // set up the LED
        gLed.begin();
        gCatena.registerObject(&gLed);
        gLed.Set(LedPattern::FastFlash);

        // set up the RTC object
        gRtc.begin();

        gCatena.SafePrintf("LoRaWAN init: ");
        if (!gLoRaWAN.begin(&gCatena))
                {
                gCatena.SafePrintf("failed\n");
                gCatena.registerObject(&gLoRaWAN);
                }
        else
                {
                gCatena.SafePrintf("succeeded\n");
                gCatena.registerObject(&gLoRaWAN);
                }

        gLoRaWAN.SetReceiveBufferBufferCb(receiveMessage);
        setTxCycleTime(CATCFG_T_CYCLE_INITIAL, CATCFG_INTERVAL_COUNT_INITIAL);

        /* find the platform */
        const Catena::EUI64_buffer_t *pSysEUI = gCatena.GetSysEUI();

        uint32_t flags;
        const CATENA_PLATFORM * const pPlatform = gCatena.GetPlatform();

        if (pPlatform)
                {
                gCatena.SafePrintf("EUI64: ");
                for (unsigned i = 0; i < sizeof(pSysEUI->b); ++i)
                        {
                        gCatena.SafePrintf("%s%02x", i == 0 ? "" : "-", pSysEUI->b[i]);
                        }
                gCatena.SafePrintf("\n");
                flags = gCatena.GetPlatformFlags();
                gCatena.SafePrintf(
                        "Platform Flags:  %#010x\n",
                        flags
                        );
                gCatena.SafePrintf(
                        "Operating Flags:  %#010x\n",
                        gCatena.GetOperatingFlags()
                        );
                }
        else
                {
                gCatena.SafePrintf("**** no platform, check provisioning ****\n");
                flags = 0;
                }

        gBH1750.begin();
        gBH1750.configure(BH1750_POWER_DOWN);
        }

void setup_bme680(void)
        {
        iaqSensor.begin(BME680_I2C_ADDR_SECONDARY, Wire);
        gCatena.SafePrintf("\nBSEC library version %d.%d.%d.%d\n",
                           iaqSensor.version.major,
                           iaqSensor.version.minor,
                           iaqSensor.version.major_bugfix,
                           iaqSensor.version.minor_bugfix
                           );
        checkIaqSensorStatus();

        iaqSensor.setConfig(bsec_config_iaq);
        checkIaqSensorStatus();

        loadCalibrationData();

        bsec_virtual_sensor_t sensorList[7] =
                {
                BSEC_OUTPUT_RAW_TEMPERATURE,
                BSEC_OUTPUT_RAW_PRESSURE,
                BSEC_OUTPUT_RAW_HUMIDITY,
                BSEC_OUTPUT_RAW_GAS,
                BSEC_OUTPUT_IAQ,
                BSEC_OUTPUT_SENSOR_HEAT_COMPENSATED_TEMPERATURE,
                BSEC_OUTPUT_SENSOR_HEAT_COMPENSATED_HUMIDITY,
                };

        iaqSensor.updateSubscription(sensorList, 7, BSEC_SAMPLE_RATE_ULP);
        checkIaqSensorStatus();
        }

void run_bme680(void)
        {
        if (iaqSensor.run())
                { // If new data is available
                g_dataValid = true;
                g_temperature = iaqSensor.temperature;
                g_pressure = iaqSensor.pressure;
                g_humidity = iaqSensor.humidity;
                g_iaq = iaqSensor.iaqEstimate;
                g_iaqAccuracy = iaqSensor.iaqAccuracy;
                g_gas_resistance = iaqSensor.gasResistance;
                g_iaqValid = true;

                output = String(millis());
                output += ", " + String(iaqSensor.rawTemperature);
                output += ", " + String(iaqSensor.pressure);
                output += ", " + String(iaqSensor.rawHumidity);
                output += ", " + String(iaqSensor.gasResistance);
                output += ", " + String(iaqSensor.iaqEstimate);
                output += ", " + String(iaqSensor.iaqAccuracy);
                output += ", " + String(iaqSensor.temperature);
                output += ", " + String(iaqSensor.humidity);
                gCatena.SafePrintf("%s\n", output.c_str());

                possiblySaveCalibrationData();
                }
        else
                {
                checkIaqSensorStatus();
                }
        }
 
 void setup_uplink(void)
        {
        if (! (gCatena.GetOperatingFlags() &
                static_cast<uint32_t>(gCatena.OPERATING_FLAGS::fManufacturingTest)))
                {
                if (! gLoRaWAN.IsProvisioned())
                        gCatena.SafePrintf("LoRaWAN not provisioned yet. Use the commands to set it up.\n");
                else
                        {
                        g_dataValid = false;
                        run_bme680();

                        /* trigger a join by sending the first packet */
                        startSendingUplink();
                        }
                }
        }

// Function that is looped forever
void loop(void)
        {
        gCatena.poll();

        run_bme680();
        if (gCatena.GetOperatingFlags() &
                static_cast<uint32_t>(gCatena.OPERATING_FLAGS::fManufacturingTest))
                {
                TxBuffer_t b;
                fillBuffer(b);
                }
        }

// Helper function definitions
void checkIaqSensorStatus(void)
        {
        if (iaqSensor.status != BSEC_OK)
                {
                if (iaqSensor.status < BSEC_OK)
                        {
                        output = "BSEC error code : " + String(iaqSensor.status);
                        gCatena.SafePrintf("%s\n", output.c_str());
                        for (;;)
                                errLeds(); /* Halt in case of failure */
                        }
                else
                        {
                        output = "BSEC warning code : " + String(iaqSensor.status);
                        gCatena.SafePrintf("%s\n", output.c_str());
                        }
                }

        if (iaqSensor.bme680Status != BME680_OK)
                {
                if (iaqSensor.bme680Status < BME680_OK)
                        {
                        output = "BME680 error code : " + String(iaqSensor.bme680Status);
                        gCatena.SafePrintf("%s\n", output.c_str());
                        for (;;)
                                errLeds(); /* Halt in case of failure */
                        }
                else
                        {
                        output = "BME680 warning code : " + String(iaqSensor.bme680Status);
                        gCatena.SafePrintf("%s\n", output.c_str());
                        }
                }
        }

void errLeds(void)
        {
        gLed.Set(LedPattern::ThreeShort);

        for (;;)
                gCatena.poll();
        }

void dumpCalibrationData(void)
        {
        for (auto here = 0, nLeft = BSEC_MAX_STATE_BLOB_SIZE;
             nLeft != 0;)
                {
                char line[160];
                size_t n;

                n = 16;
                if (n >= nLeft)
                        n = nLeft;

                McciAdkLib_FormatDumpLine(
                    line, sizeof(line), 0,
                    here,
                    bsecState + here, n);

                gCatena.SafePrintf("%s\n", line);

                here += n, nLeft -= n;
                }
        }

void loadCalibrationData(void)
        {
        cFram * const pFram = gCatena.getFram();
        bool fDataOk;

        if (pFram->getField(cFramStorage::kBme680Cal, bsecState))
                {
                gCatena.SafePrintf("Got state from FRAM:\n");
                dumpCalibrationData();

                iaqSensor.setState(bsecState);
                if (iaqSensor.status != BSEC_OK)
                        {
                        gCatena.SafePrintf(
                                "%s: BSEC error code: %d\n", __func__, iaqSensor.status
                                );
                        fDataOk = false;
                        }
                else
                        {
                        fDataOk = true;
                        }
                }
        else
                {
                fDataOk = false;
                }

        if (! fDataOk)
                {
                // initialize the saved state
                gCatena.SafePrintf("Initializing state\n");
                saveCalibrationData();
                }
        }

void possiblySaveCalibrationData(void)
        {
        bool update = false;
        if (stateUpdateCounter == 0)
                {
                /* First state update when IAQ accuracy is >= 1 (calibration complete) */
                if (iaqSensor.iaqAccuracy >= 1)
                        {
                        update = true;
                        stateUpdateCounter++;
                        }
                }
        else
                {
                /* Update every STATE_SAVE_PERIOD milliseconds */
                if (iaqSensor.iaqAccuracy >= 1 &&
                    (uint32_t)(millis() - lastCalibrationWriteMillis) >= STATE_SAVE_PERIOD)
                        {
                        update = true;
                        stateUpdateCounter++;
                        }
                }

        if (update)
                {
                saveCalibrationData();
                }
        }

void saveCalibrationData(void)
        {
        lastCalibrationWriteMillis = millis();
        iaqSensor.getState(bsecState);
        checkIaqSensorStatus();

        gCatena.SafePrintf("Writing state to FRAM\n");
        gCatena.getFram()->saveField(cFramStorage::kBme680Cal, bsecState);
        dumpCalibrationData();
        }

static uint16_t f2uflt16(
        float f
        )
        {
        if (f < 0)
                return 0;
        else if (f >= 1.0)
                return 0xFFFF;
        else
                {
                int iExp;
                float normalValue;
                normalValue = frexpf(f, &iExp);

                // f is supposed to be in [0..1), so useful exp
                // is [0..-15]
                iExp += 15;
                if (iExp < 0)
                        iExp = 0;
                if (iExp > 15)
                        return 0xFFFF;


                return (uint16_t)((iExp << 12u) + (unsigned) scalbnf(normalValue, 12));
                }
        }

void fillBuffer(TxBuffer_t &b)
        {
        b.begin();
        FlagsSensor5 flag;

        flag = FlagsSensor5(0);

        b.put(FormatSensor5); /* the flag for this record format */

        /* capture the address of the flag byte */
        uint8_t * const pFlag = b.getp();

        b.put(0x00);    /* insert a byte. Value doesn't matter, will
                        || later be set to the final value of `flag`
                        */

        // vBat is sent as 5000 * v
        float vBat = gCatena.ReadVbat();
        gCatena.SafePrintf("vBat:    %d mV\n", (int) (vBat * 1000.0f));
        b.putV(vBat);
        flag |= FlagsSensor5::FlagVbat;

        uint32_t bootCount;
        if (gCatena.getBootCount(bootCount))
                {
                b.putBootCountLsb(bootCount);
                flag |= FlagsSensor5::FlagBoot;
                }

        if (g_dataValid)
                {
                // temperature is 2 bytes from -0x80.00 to +0x7F.FF degrees C
                // pressure is 2 bytes, hPa * 10.
                // humidity is one byte, where 0 == 0/256 and 0xFF == 255/256.
                gCatena.SafePrintf(
                        "BME680:  T=%d P=%d RH=%d\n",
                        (int) (g_temperature + 0.5),
                        (int) (g_pressure + 0.5),
                        (int) (g_humidity + 0.5)
                        );
                b.putT(g_temperature);
                b.putP(g_pressure);
                b.putRH(g_humidity);

                flag |= FlagsSensor5::FlagTPH;
                }

        /* get light */
                {
                /* Get a new sensor event */
                uint16_t light;

                gBH1750.configure(BH1750_ONE_TIME_HIGH_RES_MODE);
                uint32_t const tBegin = millis();
                uint32_t const tMeas = gBH1750.getMeasurementMillis();

                while (uint32_t(millis() - tBegin) < tMeas)
                        {
                        gCatena.poll();
                        yield();
                        }

                light = gBH1750.readLightLevel();
                gCatena.SafePrintf("BH1750:  %u lux\n", light);
                b.putLux(light);
                flag |= FlagsSensor5::FlagLux;
                }

        if (g_dataValid)
                {
                // output the IAQ (in 0..500/512).
                uint16_t const encodedIAQ = f2uflt16(g_iaq / 512.0);

                gCatena.SafePrintf(
                    "BME680:   Gas-Resistance=%d IAQ=%d\n",
                    (int) (g_gas_resistance + 0.5),
                    (int) (g_iaq + 0.5)
                    );
                if (g_iaqValid)
                        {
                        b.put2u(encodedIAQ);
                        flag |= FlagsSensor5::FlagAqi;
                        }

                if (g_gas_resistance > 1.0 && g_gas_resistance < 1e15)
                        {
                        float log_gas_resistance = log10f(g_gas_resistance);

                        uint16_t const encodedLogGasR = f2uflt16(log_gas_resistance / 16.0);
                        b.put2u(encodedLogGasR);
                        flag |= FlagsSensor5::FlagLogGasR;
                        }
                if (g_iaqValid)
                        {
                        b.put(g_iaqAccuracy & 0x03);
                        flag |= FlagsSensor5::FlagAqiAccuracyMisc;
                        }
                }

        *pFlag = uint8_t(flag);
        }

void startSendingUplink(void)
        {
        TxBuffer_t b;
        LedPattern savedLed = gLed.Set(LedPattern::Measuring);

        fillBuffer(b);

        if (savedLed != LedPattern::Joining)
                gLed.Set(LedPattern::Sending);
        else
                gLed.Set(LedPattern::Joining);

        bool fConfirmed = false;
        if (gCatena.GetOperatingFlags() & (1 << 16))
                {
                gCatena.SafePrintf("requesting confirmed tx\n");
                fConfirmed = true;
                }

        gLoRaWAN.SendBuffer(b.getbase(), b.getn(), sendBufferDoneCb, nullptr, fConfirmed);
        }

static void sendBufferDoneCb(
        void *pContext,
        bool fStatus
        )
        {
        osjobcb_t pFn;

        gLed.Set(LedPattern::Settling);
<<<<<<< HEAD
        pFn = settleDoneCb;
        if (! fStatus)
                {
=======

        pFn = settleDoneCb;
        if (!fStatus)
               {
>>>>>>> a1d56568
                if (!gLoRaWAN.IsProvisioned())
                        {
                        // we'll talk about it at the callback.
                        pFn = txNotProvisionedCb;

                        // but prevent an attempt to join.
                        gLoRaWAN.Shutdown();
                        }
                else
                        gCatena.SafePrintf("send buffer failed\n");
                }
        
        os_setTimedCallback(
                &sensorJob,
                os_getTime() + sec2osticks(CATCFG_T_SETTLE),
                pFn
                );
        }

static void txNotProvisionedCb(
        osjob_t *pSendJob
        )
        {
        gCatena.SafePrintf("not provisioned, idling\n");
        gLed.Set(LedPattern::NotProvisioned);
        }

static void settleDoneCb(
        osjob_t *pSendJob
        )
        {
        uint32_t startTime;
        bool const fDeepSleepTest = gCatena.GetOperatingFlags() & (1 << 19);
        bool fDeepSleep;

        if (fDeepSleepTest)
                {
                fDeepSleep = true;
                }
        else if (Serial.dtr() || (gCatena.GetOperatingFlags() & (1 << 17)))
                {
                fDeepSleep = false;
                }
        else if ((gCatena.GetOperatingFlags() &
                        static_cast<uint32_t>(gCatena.OPERATING_FLAGS::fUnattended)) != 0)
                {
                fDeepSleep = true;
                }
        else
                {
                fDeepSleep = false;
                }

        if (! g_fPrintedSleeping)
                {
                g_fPrintedSleeping = true;

                if (fDeepSleep)
                        {
                        const uint32_t deepSleepDelay = fDeepSleepTest ? 10 : 30;

                        gCatena.SafePrintf("using deep sleep in %u secs (USB will disconnect while asleep): ",
                                           deepSleepDelay
                                           );

                        // sleep and print
                        gLed.Set(LedPattern::TwoShort);

                        for (auto n = deepSleepDelay; n > 0; --n)
                                {
                                uint32_t tNow = millis();

                                while (uint32_t(millis() - tNow) < 1000)
                                        {
                                        gCatena.poll();
                                        run_bme680();
                                        yield();
                                        }
                                gCatena.SafePrintf(".");
                                }
                        gCatena.SafePrintf("\nStarting deep sleep.\n");
                        uint32_t tNow = millis();
                        while (uint32_t(millis() - tNow) < 100)
                                {
                                gCatena.poll();
                                yield();
                                }
                        }
                else
                        gCatena.SafePrintf("using light sleep\n");
                }

        // update the sleep parameters
        if (gTxCycleCount > 1)
                {
                // values greater than one are decremented and ultimately reset to default.
                --gTxCycleCount;
                }
        else if (gTxCycleCount == 1)
                {
                // it's now one (otherwise we couldn't be here.)
                gCatena.SafePrintf("resetting tx cycle to default: %u\n", CATCFG_T_CYCLE);

                gTxCycleCount = 0;
                gTxCycle = CATCFG_T_CYCLE;
                }
        else
                {
                // it's zero. Leave it alone.
                }
        
        /* if we can't sleep deeply, then simply schedule the sleepDoneCb */
        if (! fDeepSleep)
                {
                uint32_t interval = sec2osticks(CATCFG_GetInterval(gTxCycle));

                if (gCatena.GetOperatingFlags() & (1 << 18))
                        interval = 1;

                gLed.Set(LedPattern::Sleeping);
                os_setTimedCallback(
                        &sensorJob,
                        os_getTime() + interval,
                        sleepDoneCb
                        );
                return;
                }

        /*
        || ok... now it's time for a deep sleep. Do the sleep here, since
        || the Arduino loop won't do it. Note that nothing will get polled
        || while we sleep. We need to poll the bme680 every 3 seconds, so
        || we sleep as much as we can.
        */
        const auto tSampleSeconds = 3;
        uint32_t sleepInterval = CATCFG_GetInterval(
                        fDeepSleepTest ? CATCFG_T_CYCLE_TEST : CATCFG_T_CYCLE
                        );

        while (sleepInterval > 0)
                {
                uint32_t nThisTime;

                nThisTime = tSampleSeconds;
                if (nThisTime > sleepInterval)
                        nThisTime = sleepInterval;

                sleepInterval -= nThisTime;

                gLed.Set(LedPattern::Off);

                USBDevice.detach();

                startTime = millis();
                gRtc.SetAlarm(nThisTime);
                gRtc.SleepForAlarm(
                        gRtc.MATCH_HHMMSS,
                        gRtc.SleepMode::DeepSleep
                        );

                // add the number of ms that we were asleep to the millisecond timer.
                // we don't need extreme accuracy.
                adjust_millis_forward(nThisTime * 1000);

                gLed.Set(LedPattern::Measuring);

                /* we're not convinced that it's safe to leave USB off, so turn it on */
                USBDevice.attach();
                run_bme680();
                }

        /* and now... we're fully awake. Go to next state. */
        sleepDoneCb(pSendJob);
        }

static void sleepDoneCb(
        osjob_t *pJob
        )
        {
        gLed.Set(LedPattern::WarmingUp);

        os_setTimedCallback(
                &sensorJob,
                os_getTime() + sec2osticks(CATCFG_T_WARMUP),
                warmupDoneCb
                );
        }

static void warmupDoneCb(
        osjob_t *pJob
        )
        {
        startSendingUplink();
        }

static void receiveMessage(
        void *pContext,
        uint8_t port,
        const uint8_t *pMessage,
        size_t nMessage
        )
        {
        unsigned txCycle;
        unsigned txCount;

        if (port == 0)
                {
                // mac downlink mesage; do nothing.
                return;
                }
        else if (! (port == 1 && 2 <= nMessage && nMessage <= 3))
                {
                gCatena.SafePrintf("invalid message port(%02x)/length(%x)\n",
                        port, nMessage
                        );
                return;
                }

        txCycle = (pMessage[0] << 8) | pMessage[1];

        if (txCycle < CATCFG_T_MIN || txCycle > CATCFG_T_MAX)
                {
                gCatena.SafePrintf("tx cycle time out of range: %u\n", txCycle);
                return;
                }

        // byte [2], if present, is the repeat count.
        // explicitly sending zero causes it to stick.
        txCount = CATCFG_INTERVAL_COUNT;
        if (nMessage >= 3)
                {
                txCount = pMessage[2];
                }

        setTxCycleTime(txCycle, txCount);
        }

void setTxCycleTime(
        unsigned txCycle,
        unsigned txCount
        )
        {
        if (txCount > 0)
                gCatena.SafePrintf(
                        "message cycle time %u seconds for %u messages\n",
                        txCycle, txCount
                        );
        else
                gCatena.SafePrintf(
                        "message cycle time %u seconds indefinitely\n",
                        txCycle
                        );

        gTxCycle = txCycle;
        gTxCycleCount = txCount;
        }<|MERGE_RESOLUTION|>--- conflicted
+++ resolved
@@ -691,17 +691,11 @@
         {
         osjobcb_t pFn;
 
-        gLed.Set(LedPattern::Settling);
-<<<<<<< HEAD
+        gLed.Set(LedPattern::Settling)
+
         pFn = settleDoneCb;
         if (! fStatus)
                 {
-=======
-
-        pFn = settleDoneCb;
-        if (!fStatus)
-               {
->>>>>>> a1d56568
                 if (!gLoRaWAN.IsProvisioned())
                         {
                         // we'll talk about it at the callback.
